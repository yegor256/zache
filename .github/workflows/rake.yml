--- conflicted
+++ resolved
@@ -18,14 +18,10 @@
         ruby: [3.3]
     runs-on: ${{ matrix.os }}
     steps:
-<<<<<<< HEAD
       - name: Configure Git line endings
         if: runner.os == 'Windows'
         run: git config --global core.autocrlf false
-      - uses: actions/checkout@v5
-=======
       - uses: actions/checkout@v6
->>>>>>> 68890a09
       - uses: ruby/setup-ruby@v1
         with:
           ruby-version: ${{ matrix.ruby }}
