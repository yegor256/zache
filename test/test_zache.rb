# frozen_string_literal: true

# (The MIT License)
#
# Copyright (c) 2018 Yegor Bugayenko
#
# Permission is hereby granted, free of charge, to any person obtaining a copy
# of this software and associated documentation files (the 'Software'), to deal
# in the Software without restriction, including without limitation the rights
# to use, copy, modify, merge, publish, distribute, sublicense, and/or sell
# copies of the Software, and to permit persons to whom the Software is
# furnished to do so, subject to the following conditions:
#
# The above copyright notice and this permission notice shall be included in all
# copies or substantial portions of the Software.
#
# THE SOFTWARE IS PROVIDED 'AS IS', WITHOUT WARRANTY OF ANY KIND, EXPRESS OR
# IMPLIED, INCLUDING BUT NOT LIMITED TO THE WARRANTIES OF MERCHANTABILITY,
# FITNESS FOR A PARTICULAR PURPOSE AND NONINFRINGEMENT. IN NO EVENT SHALL THE
# AUTHORS OR COPYRIGHT HOLDERS BE LIABLE FOR ANY CLAIM, DAMAGES OR OTHER
# LIABILITY, WHETHER IN AN ACTION OF CONTRACT, TORT OR OTHERWISE, ARISING FROM,
# OUT OF OR IN CONNECTION WITH THE SOFTWARE OR THE USE OR OTHER DEALINGS IN THE
# SOFTWARE.

require 'minitest/autorun'
require 'threads'
require_relative '../lib/zache'

# Cache test.
# Author:: Yegor Bugayenko (yegor256@gmail.com)
# Copyright:: Copyright (c) 2018 Yegor Bugayenko
# License:: MIT
class ZacheTest < Minitest::Test
  def test_caches
    cache = Zache.new(sync: false)
    first = cache.get(:hey, lifetime: 5) { Random.rand }
    second = cache.get(:hey) { Random.rand }
    assert(first == second)
  end

  def test_caches_and_expires
    cache = Zache.new
    first = cache.get(:hey, lifetime: 0.01) { Random.rand }
    sleep 0.1
    second = cache.get(:hey) { Random.rand }
    assert(first != second)
  end

  def test_caches_in_threads
    cache = Zache.new
    Threads.new(10).assert(100) do
      cache.get(:hey, lifetime: 0.0001) { Random.rand }
    end
  end

  def test_key_exists
    cache = Zache.new
    cache.get(:hey) { Random.rand }
    exists_result = cache.exists?(:hey)
    not_exists_result = cache.exists?(:bye)
    assert(exists_result == true)
    assert(not_exists_result == false)
  end

  def test_remove_key
    cache = Zache.new
    cache.get(:hey) { Random.rand }
    cache.get(:wey) { Random.rand }
    assert(cache.exists?(:hey) == true)
    assert(cache.exists?(:wey) == true)
    cache.remove(:hey)
    assert(cache.exists?(:hey) == false)
    assert(cache.exists?(:wey) == true)
  end

  def test_remove_key_with_sync_false
    cache = Zache.new(sync: false)
    cache.get(:hey) { Random.rand }
    cache.get(:wey) { Random.rand }
    assert(cache.exists?(:hey) == true)
    assert(cache.exists?(:wey) == true)
    cache.remove(:hey)
    assert(cache.exists?(:hey) == false)
    assert(cache.exists?(:wey) == true)
  end

<<<<<<< HEAD
  def test_clean_with_threads
    cache = Zache.new
    Threads.new(100).assert(1000) do
      cache.get(:hey) { Random.rand }
      cache.get(:bye, lifetime: 0.01) { Random.rand }
      sleep 0.1
      cache.clean
    end
    assert(cache.exists?(:hey) == true)
    assert(cache.exists?(:bye) == false)
  end

  def test_clean
    cache = Zache.new
    cache.get(:hey) { Random.rand }
    cache.get(:bye, lifetime: 0.01) { Random.rand }
    sleep 0.1
    cache.clean
    assert(cache.exists?(:hey) == true)
    assert(cache.exists?(:bye) == false)
  end

  def test_clean_with_sync_false
    cache = Zache.new(sync: false)
    cache.get(:hey) { Random.rand }
    cache.get(:bye, lifetime: 0.01) { Random.rand }
    sleep 0.1
    cache.clean
    assert(cache.exists?(:hey) == true)
    assert(cache.exists?(:bye) == false)
=======
  def test_remove_absent_key
    cache = Zache.new
    cache.remove(:hey)
  end

  def test_check_and_remove
    cache = Zache.new
    cache.get(:hey, lifetime: 0) { Random.rand }
    assert(!cache.exists?(:hey))
>>>>>>> 8ad27a04
  end
end<|MERGE_RESOLUTION|>--- conflicted
+++ resolved
@@ -84,7 +84,6 @@
     assert(cache.exists?(:wey) == true)
   end
 
-<<<<<<< HEAD
   def test_clean_with_threads
     cache = Zache.new
     Threads.new(100).assert(1000) do
@@ -115,7 +114,8 @@
     cache.clean
     assert(cache.exists?(:hey) == true)
     assert(cache.exists?(:bye) == false)
-=======
+  end
+  
   def test_remove_absent_key
     cache = Zache.new
     cache.remove(:hey)
@@ -125,6 +125,5 @@
     cache = Zache.new
     cache.get(:hey, lifetime: 0) { Random.rand }
     assert(!cache.exists?(:hey))
->>>>>>> 8ad27a04
   end
 end