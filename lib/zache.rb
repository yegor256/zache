# frozen_string_literal: true

# (The MIT License)
#
# Copyright (c) 2018 Yegor Bugayenko
#
# Permission is hereby granted, free of charge, to any person obtaining a copy
# of this software and associated documentation files (the 'Software'), to deal
# in the Software without restriction, including without limitation the rights
# to use, copy, modify, merge, publish, distribute, sublicense, and/or sell
# copies of the Software, and to permit persons to whom the Software is
# furnished to do so, subject to the following conditions:
#
# The above copyright notice and this permission notice shall be included in all
# copies or substantial portions of the Software.
#
# THE SOFTWARE IS PROVIDED 'AS IS', WITHOUT WARRANTY OF ANY KIND, EXPRESS OR
# IMPLIED, INCLUDING BUT NOT LIMITED TO THE WARRANTIES OF MERCHANTABILITY,
# FITNESS FOR A PARTICULAR PURPOSE AND NONINFRINGEMENT. IN NO EVENT SHALL THE
# AUTHORS OR COPYRIGHT HOLDERS BE LIABLE FOR ANY CLAIM, DAMAGES OR OTHER
# LIABILITY, WHETHER IN AN ACTION OF CONTRACT, TORT OR OTHERWISE, ARISING FROM,
# OUT OF OR IN CONNECTION WITH THE SOFTWARE OR THE USE OR OTHER DEALINGS IN THE
# SOFTWARE.

# It is a very simple thread-safe in-memory cache with an ability to expire
# keys automatically, when their lifetime is over. Use it like this:
#
#  require 'zache'
#  zache = Zache.new
#  # Expires in 5 minutes
#  v = zache.get(:count, lifetime: 5 * 60) { expensive() }
#
# For more information read
# {README}[https://github.com/yegor256/zache/blob/master/README.md] file.
#
# Author:: Yegor Bugayenko (yegor256@gmail.com)
# Copyright:: Copyright (c) 2018 Yegor Bugayenko
# License:: MIT
class Zache
  # Makes a new object of the cache.
  # "sync" is whether the hash is thread-safe (`true`)
  # or not (`false`); it is recommended to leave this parameter untouched,
  # unless you really know what you are doing.
  def initialize(sync: true)
    @hash = {}
    @sync = sync
    @mutex = Mutex.new
  end

  # Gets the value from the cache by the provided key. If the value is not
  # found in the cache, it will be calculated via the provided block. If
  # the block is not given, an exception will be raised.
  def get(key, lifetime: 60 * 60)
    raise 'A block is required' unless block_given?
    if @sync
      @mutex.synchronize do
        calc(key, lifetime) { yield }
      end
    else
      calc(key, lifetime) { yield }
    end
  end

  # Checks whether the value exists in the cache by the provided key. Returns
  # TRUE if the value is here. If the key is already expired in the hash,
  # it will be removed by this method and the result will be FALSE.
  def exists?(key)
    rec = @hash[key]
    if key_expired?(key)
      @hash.delete(key)
      rec = nil
    end
    !rec.nil?
  end

  # Removes the value from the hash, by the provied key. If the key is absent
  # and the block is provide, the block will be called.
  def remove(key)
    if @sync
      @mutex.synchronize do
        @hash.delete(key) { yield if block_given? }
      end
    else
      @hash.delete(key) { yield if block_given? }
    end
  end

<<<<<<< HEAD
  def remove_all
    if @sync
      @mutex.synchronize do
        @hash = {}
      end
    else
      @hash = {}
=======
  def clean
    if @sync
      @mutex.synchronize do
        @hash.delete_if do |_key, value|
          value[:start] < Time.now - value[:lifetime]
        end
      end
    else
      @hash.delete_if do |_key, value|
        value[:start] < Time.now - value[:lifetime]
      end
>>>>>>> 050bc659
    end
  end

  private

  def calc(key, lifetime)
    rec = @hash[key]
    rec = nil if key_expired?(key)
    if rec.nil?
      @hash[key] = {
        value: yield,
        start: Time.now,
        lifetime: lifetime
      }
    end
    @hash[key][:value]
  end

  def key_expired?(key)
    rec = @hash[key]
    !rec.nil? && rec[:start] < Time.now - rec[:lifetime]
  end
end<|MERGE_RESOLUTION|>--- conflicted
+++ resolved
@@ -85,7 +85,6 @@
     end
   end
 
-<<<<<<< HEAD
   def remove_all
     if @sync
       @mutex.synchronize do
@@ -93,7 +92,9 @@
       end
     else
       @hash = {}
-=======
+    end
+  end
+
   def clean
     if @sync
       @mutex.synchronize do
@@ -105,7 +106,6 @@
       @hash.delete_if do |_key, value|
         value[:start] < Time.now - value[:lifetime]
       end
->>>>>>> 050bc659
     end
   end
 
