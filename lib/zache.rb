# frozen_string_literal: true

# SPDX-FileCopyrightText: Copyright (c) 2018-2025 Yegor Bugayenko
# SPDX-License-Identifier: MIT

# It is a very simple thread-safe in-memory cache with an ability to expire
# keys automatically, when their lifetime is over. Use it like this:
#
#  require 'zache'
#  zache = Zache.new
#  # Expires in 5 minutes
#  v = zache.get(:count, lifetime: 5 * 60) { expensive() }
#
# For more information read
# {README}[https://github.com/yegor256/zache/blob/master/README.md] file.
#
# Author:: Yegor Bugayenko (yegor256@gmail.com)
# Copyright:: Copyright (c) 2018-2025 Yegor Bugayenko
# License:: MIT
class Zache
  # Fake implementation that doesn't cache anything, but behaves like it
  # does. It implements all methods of the original class, but doesn't do
  # any caching. This is very useful for testing.
  class Fake
    # Returns a fixed size of 1.
    # @return [Integer] Always returns 1
    def size
      1
    end

    # Always returns the result of the block, never caches.
    # @yield Block that provides the value
    # @return [Object] The result of the block
    def get(*)
      yield
    end

    # Always returns true regardless of the key.
    # @return [Boolean] Always returns true
    def exists?(*)
      true
    end

    # Always returns false.
<<<<<<< HEAD
    # @param _key [Object] Ignored
=======
    # @param [Object] _key Ignored
>>>>>>> b8718ab7
    # @return [Boolean] Always returns false
    def locked?(_key)
      false
    end

    # No-op method that ignores the input.
    # @return [nil] Always returns nil
    def put(*); end

    # No-op method that ignores the key.
    # @param [Object] _key Ignored
    # @return [nil] Always returns nil
    def remove(_key); end

    # No-op method.
    # @return [nil] Always returns nil
    def remove_all; end

    # No-op method.
    # @return [nil] Always returns nil
    def clean; end
  end

  # Makes a new object of the cache.
  #
  # "sync" is whether the hash is thread-safe (`true`)
  # or not (`false`); it is recommended to leave this parameter untouched,
  # unless you really know what you are doing.
  #
  # If the <tt>dirty</tt> argument is set to <tt>true</tt>, a previously
  # calculated result will be returned if it exists, even if it is already expired.
  #
  # @param sync [Boolean] Whether the hash is thread-safe
  # @param dirty [Boolean] Whether to return expired values
  # @return [Zache] A new instance of the cache
  def initialize(sync: true, dirty: false)
    @hash = {}
    @sync = sync
    @dirty = dirty
    @mutex = Mutex.new
    @locks = {}
  end

  # Total number of keys currently in cache.
  #
  # @return [Integer] Number of keys in the cache
  def size
    synchronize_all { @hash.size }
  end

  # Gets the value from the cache by the provided key.
  #
  # If the value is not
  # found in the cache, it will be calculated via the provided block. If
  # the block is not given and the key doesn't exist or is expired, an exception will be raised
  # (unless <tt>dirty</tt> is set to <tt>true</tt>). The lifetime
  # must be in seconds. The default lifetime is huge, which means that the
  # key will never be expired.
  #
  # If the <tt>dirty</tt> argument is set to <tt>true</tt>, a previously
  # calculated result will be returned if it exists, even if it is already expired.
  #
  # @param key [Object] The key to retrieve from the cache
  # @param lifetime [Integer] Time in seconds until the key expires
  # @param dirty [Boolean] Whether to return expired values
  # @param eager [Boolean] Whether to return placeholder while working?
  # @param placeholder [Object] The placeholder to return in eager mode
  # @yield Block to calculate the value if not in cache
  # @yieldreturn [Object] The value to cache
  # @return [Object] The cached value
  def get(key, lifetime: 2**32, dirty: false, placeholder: nil, eager: false, &block)
    if block_given?
      if (dirty || @dirty) && locked?(key)
        synchronize_all do
          return @hash[key][:value] if expired_unsafe?(key) && @hash.key?(key)
        end
      end
      if eager
        has_key = synchronize_all { @hash.key?(key) }
        return synchronize_all { @hash[key][:value] } if has_key
        put(key, placeholder, lifetime: 0)
        Thread.new do
          synchronize_one(key) { calc(key, lifetime, &block) }
        end
        placeholder
      else
        synchronize_one(key) { calc(key, lifetime, &block) }
      end
    else
      synchronize_all do
        rec = @hash[key]
        if expired_unsafe?(key)
          return rec[:value] if dirty || @dirty
          @hash.delete(key)
          rec = nil
        end
        raise 'The key is absent in the cache' if rec.nil?
        rec[:value]
      end
    end
  end

  # Checks whether the value exists in the cache by the provided key. Returns
  # TRUE if the value is here. If the key is already expired in the cache,
  # it will be removed by this method and the result will be FALSE.
  #
  # @param key [Object] The key to check in the cache
  # @param dirty [Boolean] Whether to consider expired values as existing
  # @return [Boolean] True if the key exists and is not expired (unless dirty is true)
  def exists?(key, dirty: false)
    synchronize_all do
      rec = @hash[key]
      if expired_unsafe?(key) && !dirty && !@dirty
        @hash.delete(key)
        rec = nil
      end
      !rec.nil?
    end
  end

  # Checks whether the key exists in the cache and is expired. If the
  # key is absent FALSE is returned.
  #
  # @param key [Object] The key to check in the cache
  # @return [Boolean] True if the key exists and is expired
  def expired?(key)
    synchronize_all { expired_unsafe?(key) }
  end

  # Returns the modification time of the key, if it exists.
  # If not, current time is returned.
  #
  # @param key [Object] The key to get the modification time for
  # @return [Time] The modification time of the key or current time if key doesn't exist
  def mtime(key)
    synchronize_all do
      rec = @hash[key]
      rec.nil? ? Time.now : rec[:start]
    end
  end

  # Is key currently locked doing something?
  #
  # @param [Object] key The key to check
  # @return [Boolean] True if the cache is locked
  def locked?(key)
    synchronize_all { @locks[key]&.locked? }
  end

  # Put a value into the cache.
  #
  # @param key [Object] The key to store the value under
  # @param value [Object] The value to store in the cache
  # @param lifetime [Integer] Time in seconds until the key expires (default: never expires)
  # @return [Object] The value stored
  def put(key, value, lifetime: 2**32)
    synchronize_one(key) do
      @hash[key] = {
        value: value,
        start: Time.now,
        lifetime: lifetime
      }
    end
  end

  # Removes the value from the cache, by the provided key. If the key is absent
  # and the block is provided, the block will be called.
  #
  # @param key [Object] The key to remove from the cache
  # @yield Block to call if the key is not found
  # @return [Object] The removed value or the result of the block
  def remove(key)
    synchronize_one(key) { @hash.delete(key) { yield if block_given? } }
  end

  # Remove all keys from the cache.
  #
  # @return [Hash] Empty hash
  def remove_all
    synchronize_all { @hash = {} }
  end

  # Remove all keys that match the block.
  #
  # @yield [key] Block that should return true for keys to be removed
  # @yieldparam key [Object] The cache key to evaluate
  # @return [Integer] Number of keys removed
  def remove_by
    synchronize_all do
      count = 0
      @hash.each_key do |k|
        if yield(k)
          @hash.delete(k)
          count += 1
        end
      end
      count
    end
  end

  # Remove keys that are expired. This cleans up the cache by removing all keys
  # where the lifetime has been exceeded.
  #
  # @return [Integer] Number of keys removed
  def clean
    synchronize_all do
      size_before = @hash.size
      @hash.delete_if { |key, _value| expired_unsafe?(key) }
      size_before - @hash.size
    end
  end

  # Returns TRUE if the cache is empty, FALSE otherwise.
  #
  # @return [Boolean] True if the cache is empty
  def empty?
    synchronize_all { @hash.empty? }
  end

  private

  # Calculates or retrieves a cached value for the given key.
  # @param key [Object] The key to store the value under
  # @param lifetime [Integer] Time in seconds until the key expires
  # @yield Block that provides the value if not cached
  # @return [Object] The cached or newly calculated value
  def calc(key, lifetime)
    rec = @hash[key]
    rec = nil if expired_unsafe?(key)
    if rec.nil?
      @hash[key] = {
        value: yield,
        start: Time.now,
        lifetime: lifetime
      }
    end
    @hash[key][:value]
  end

  # Internal method that checks if a key is expired without acquiring locks.
  # This should only be called from within a synchronized block.
  # @param key [Object] The key to check in the cache
  # @return [Boolean] True if the key exists and is expired
  def expired_unsafe?(key)
    rec = @hash[key]
    !rec.nil? && rec[:start] < Time.now - rec[:lifetime]
  end

  # Executes a block within a synchronized context if sync is enabled.
  # @param block [Proc] The block to execute
  # @yield The block to execute in a synchronized context
  # @return [Object] The result of the block
  def synchronize_all(&block)
    return yield unless @sync
    @mutex.synchronize(&block)
  end

  # Executes a block within a synchronized context if sync is enabled.
  # @param key [Object] The object to sync
  # @param block [Proc] The block to execute
  # @yield The block to execute in a synchronized context
  # @return [Object] The result of the block
  def synchronize_one(key, &block)
    return yield unless @sync
    @mutex.synchronize do
      @locks[key] ||= Mutex.new
    end
    @locks[key].synchronize(&block)
  end
end<|MERGE_RESOLUTION|>--- conflicted
+++ resolved
@@ -42,11 +42,7 @@
     end
 
     # Always returns false.
-<<<<<<< HEAD
-    # @param _key [Object] Ignored
-=======
     # @param [Object] _key Ignored
->>>>>>> b8718ab7
     # @return [Boolean] Always returns false
     def locked?(_key)
       false
